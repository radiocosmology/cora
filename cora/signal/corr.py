# === Start Python 2/3 compatibility
from __future__ import absolute_import, division, print_function, unicode_literals
from future.builtins import *  # noqa  pylint: disable=W0401, W0614
from future.builtins.disabled import *  # noqa  pylint: disable=W0401, W0614

# === End Python 2/3 compatibility

from future.utils import native_str
from os.path import dirname, join, exists

import scipy
import scipy.ndimage
import scipy.fftpack
import scipy.special
import scipy.interpolate
import numpy as np
import math

from cora.util import units, fftutil, bilinearmap
from cora.util import cubicspline as cs
from cora.util.cosmology import Cosmology
from cora.core import gaussianfield

# ps = cs.LogInterpolater.fromfile( join(dirname(__file__),"data/ps.dat")).value

_feedback = False


class RedshiftCorrelation(object):
    r"""A class for calculating redshift-space correlations.

    The mapping from real to redshift space produces anisotropic
    correlations, this class calculates them within the linear
    regime. As a minimum the velocity power spectrum `ps_vv` must be
    specified, the statistics of the observable can be specified
    explicitly (in `ps_dd` and `ps_dv`), or as a `bias` relative to
    the velocity spectrum.

    As the integrals to calculate the correlations can be slow, this
    class can construct a table for interpolating them. This table can
    be saved to a file, and reloaded as need.

    Parameters
    ----------
    ps_vv : function, optional
        A function which gives the velocity power spectrum at a
        wavenumber k (in units of h Mpc^{-1}).

    ps_dd : function, optional
        A function which gives the power spectrum of the observable.

    ps_dv : function, optional
        A function which gives the cross power spectrum of the
        observable and the velocity.

    redshift : scalar, optional
        The redshift at which the power spectra are
        calculated. Defaults to a redshift, z = 0.

    bias : scalar, optional
        The bias between the observable and the velocities (if the
        statistics are not specified directly). Defaults to a bias of
        1.0.

    Attributes
    ----------
    ps_vv, ps_dd, ps_dv : function
        The statistics of the obserables and velocities (see Parameters).

    ps_redshift : scalar
        Redshift of the power spectra (see Parameters).

    bias : scalar
        Bias of the observable (see Parameters).

    cosmology : instance of Cosmology()
        An instance of the Cosmology class to allow mapping of
        redshifts to Cosmological distances.

    Notes
    -----
    To allow more sophisticated behaviour the four methods
    `growth_factor`, `growth_rate`, `bias_z` and `prefactor` may be
    replaced. These return their respective quantities as functions of
    redshift. See their method documentation for details. This only
    really makes sense when using `_vv_only`, though the functions can
    be still be used to allow some redshift scaling of individual
    terms.
    """

    ps_vv = None
    ps_dd = None
    ps_dv = None

    ps_2d = False

    ps_redshift = 0.0
    bias = 1.0

    _vv_only = False

    _cached = False
    _vv0i = None
    _vv2i = None
    _vv4i = None

    _dd0i = None
    _dv0i = None
    _dv2i = None

    cosmology = Cosmology()

    def __init__(self, ps_vv=None, ps_dd=None, ps_dv=None, redshift=0.0, bias=1.0):
        self.ps_vv = ps_vv
        self.ps_dd = ps_dd
        self.ps_dv = ps_dv
        self.ps_redshift = redshift
        self.bias = bias
        self._vv_only = False if ps_dd and ps_dv else True

    @classmethod
    def from_file_matterps(cls, fname, redshift=0.0, bias=1.0):
        r"""Initialise from a cached, single power spectrum, file.

        Parameters
        ----------
        fname : string
            Name of the cache file.
        redshift : scalar, optional
            Redshift that the power spectrum is defined at (default z = 0).
        bias : scalar, optional
            The bias of the observable relative to the velocity field.
        """

        rc = cls(redshift=redshift, bias=bias)
        rc._vv_only = True
        rc._load_cache(fname)

        return rc

    @classmethod
    def from_file_fullps(cls, fname, redshift=0.0):
        r"""Initialise from a cached, multi power spectrum, file.

        Parameters
        ----------
        fname : string
            Name of the cache file.
        redshift : scalar, optional
            Redshift that the power spectra are defined at (default z = 0).
        """

        rc = cls(redshift=redshift)
        rc._vv_only = False
        rc._load_cache(fname)

        return rc

    def powerspectrum(self, kpar, kperp, z1=None, z2=None):
        r"""A vectorized routine for calculating the redshift space powerspectrum.

        Parameters
        ----------
        kpar : array_like
            The parallel component of the k-vector.
        kperp : array_like
            The perpendicular component of the k-vector.
        z1, z2 : array_like, optional
            The redshifts of the wavevectors to correlate. If either
            is None, use the default redshift `ps_redshift`.

        Returns
        -------
        ps : array_like
            The redshift space power spectrum at the given k-vector and redshift.
        """
        if z1 == None:
            z1 = self.ps_redshift
        if z2 == None:
            z2 = self.ps_redshift

        b1 = self.bias_z(z1)
        b2 = self.bias_z(z2)
        f1 = self.growth_rate(z1)
        f2 = self.growth_rate(z2)
        D1 = self.growth_factor(z1) / self.growth_factor(self.ps_redshift)
        D2 = self.growth_factor(z2) / self.growth_factor(self.ps_redshift)
        pf1 = self.prefactor(z1)
        pf2 = self.prefactor(z2)

        k2 = kpar ** 2 + kperp ** 2
        k = k2 ** 0.5
        mu = kpar / k
        mu2 = kpar ** 2 / k2

        if self._vv_only:
            if self.ps_2d:
                ps = self.ps_vv(k, mu) * (b1 + mu2 * f1) * (b2 + mu2 * f2)
            else:
                ps = self.ps_vv(k) * (b1 + mu2 * f1) * (b2 + mu2 * f2)
        else:
            ps = (
                b1 * b2 * self.ps_dd(k)
                + mu2 * self.ps_dv(k) * (f1 * b2 + f2 * b1)
                + mu2 ** 2 * f1 * f2 * self.ps_vv(k)
            )

        return D1 * D2 * pf1 * pf2 * ps

    def powerspectrum_1D(self, k_vec, z1, z2, numz):
        r"""A vectorized routine for calculating the real space powerspectrum.

        Parameters
        ----------
        k_vec: array_like
            The magnitude of the k-vector
        redshift: scalar
            Redshift at which to evaluate other parameters

        Returns
        -------
        ps: array_like
            The redshift space power spectrum at the given k-vector and redshift.

        Note that this uses the same ps_vv as the realisation generator until
        the full dd, dv, vv calculation is ready.

        TODO: evaluate this using the same weight function in z as the data.
        """
        c1 = self.cosmology.comoving_distance(z1)
        c2 = self.cosmology.comoving_distance(z2)
        # Construct an array of the redshifts on each slice of the cube.
        comoving_inv = inverse_approx(self.cosmology.comoving_distance, z1, z2)
        da = np.linspace(c1, c2, numz + 1, endpoint=True)
        za = comoving_inv(da)

        # Calculate the bias and growth factors for each slice of the cube.
        mz = self.mean(za)
        bz = self.bias_z(za)
        fz = self.growth_rate(za)
        Dz = self.growth_factor(za) / self.growth_factor(self.ps_redshift)
        pz = self.prefactor(za)

        dfactor = np.mean(Dz * pz * bz)
        vfactor = np.mean(Dz * pz * fz)

        return self.ps_vv(k_vec) * dfactor * dfactor

    def redshiftspace_correlation(self, pi, sigma, z1=None, z2=None):
        """The correlation function in the flat-sky approximation.

        This is a vectorized function. The inputs `pi` and `sigma`
        must have the same shape (if arrays), or be scalars. This
        function will perform redshift dependent scaling for the
        growth and biases.

        Parameters
        ----------
        pi : array_like
            The separation in the radial direction (in units of h^{-1} Mpc).
        sigma : array_like
            The separation in the transverse direction (in units of h^{-1} Mpc).
        z1 : array_like, optional
            The redshift corresponding to the first point.
        z2 : array_like, optional
            The redshift corresponding to the first point.

        Returns
        -------
        corr : array_like
            The correlation function evaluated at the input values.

        Notes
        -----
        If neither `z1` or `z2` are provided assume that both points
        are at the same redshift as the power spectrum. If only `z1`
        is provided assume the second point is at the same redshift as
        the first.
        """

        r = (pi ** 2 + sigma ** 2) ** 0.5

        # Calculate mu with a small constant added to regularise cases
        # of pi = sigma = 0
        mu = pi / (r + 1e-100)

        if z1 == None and z2 == None:
            z1 = self.ps_redshift
            z2 = self.ps_redshift
        elif z2 == None:
            z2 = z1

        if self._cached:
            xvv_0 = self._vv0i(r)
            xvv_2 = self._vv2i(r)
            xvv_4 = self._vv4i(r)

            if self._vv_only:
                xdd_0 = xvv_0
                xdv_0 = xvv_0
                xdv_2 = xvv_2
            else:
                xdd_0 = self._dd0i(r)
                xdv_0 = self._dv0i(r)
                xdv_2 = self._dv2i(r)

        else:
            xvv_0 = _integrate(r, 0, self.ps_vv)
            xvv_2 = _integrate(r, 2, self.ps_vv)
            xvv_4 = _integrate(r, 4, self.ps_vv)

            if self._vv_only:
                xdd_0 = xvv_0
                xdv_0 = xvv_0
                xdv_2 = xvv_2
            else:
                xdd_0 = _integrate(r, 0, self.ps_dd)
                xdv_0 = _integrate(r, 0, self.ps_dv)
                xdv_2 = _integrate(r, 2, self.ps_dv)

        # if self._vv_only:
        b1 = self.bias_z(z1)
        b2 = self.bias_z(z2)
        f1 = self.growth_rate(z1)
        f2 = self.growth_rate(z2)

        xdd_0 *= b1 * b2
        xdv_0 *= 0.5 * (b1 * f2 + b2 * f1)
        xdv_2 *= 0.5 * (b1 * f2 + b2 * f1)

        xvv_0 *= f1 * f2
        xvv_2 *= f1 * f2
        xvv_4 *= f1 * f2

        D1 = self.growth_factor(z1) / self.growth_factor(self.ps_redshift)
        D2 = self.growth_factor(z2) / self.growth_factor(self.ps_redshift)

        pf1 = self.prefactor(z1)
        pf2 = self.prefactor(z2)

        pl0 = 1.0
        pl2 = _pl(2, mu)
        pl4 = _pl(4, mu)

        return (
            (
                (xdd_0 + 2.0 / 3.0 * xdv_0 + 1.0 / 5.0 * xvv_0) * pl0
                - (4.0 / 3.0 * xdv_2 + 4.0 / 7.0 * xvv_2) * pl2
                + 8.0 / 35.0 * xvv_4 * pl4
            )
            * D1
            * D2
            * pf1
            * pf2
        )

    def angular_correlation(self, theta, z1, z2):
        r"""Angular correlation function (in a flat-sky approximation).

        Parameters
        ----------
        theta : array_like
            The angle between the two points in radians.
        z1, z2 : array_like
            The redshift of the points.

        Returns
        -------
        corr : array_like
            The correlation function at the points.
        """

        za = (z1 + z2) / 2.0
        sigma = theta * self.cosmology.proper_distance(za)
        pi = self.cosmology.comoving_distance(z2) - self.cosmology.comoving_distance(z1)

        return self.redshiftspace_correlation(pi, sigma, z1, z2)

    def _load_cache(self, fname):

        if not exists(fname):
            raise Exception("Cache file does not exist.")

        # TODO: Python 3 workaround numpy issue
        a = np.loadtxt(native_str(fname))
        ra = a[:, 0]
        vv0 = a[:, 1]
        vv2 = a[:, 2]
        vv4 = a[:, 3]
        if not self._vv_only:
            if a.shape[1] != 7:
                raise Exception("Cache file has wrong number of columns.")
            dd0 = a[:, 4]
            dv0 = a[:, 5]
            dv2 = a[:, 6]

        self._vv0i = cs.Interpolater(ra, vv0)
        self._vv2i = cs.Interpolater(ra, vv2)
        self._vv4i = cs.Interpolater(ra, vv4)

        if not self._vv_only:
            self._dd0i = cs.Interpolater(ra, dd0)
            self._dv0i = cs.Interpolater(ra, dv0)
            self._dv2i = cs.Interpolater(ra, dv2)

        self._cached = True

    def gen_cache(self, fname=None, rmin=1e-3, rmax=1e4, rnum=1000):
        r"""Generate the cache.

        Calculate a table of the integrals required for the
        correlation functions, and save them to a named file (if
        given).

        Parameters
        ----------
        fname : filename, optional
            The file to save the cache into. If not set, the cache is
            generated but not saved.
        rmin : scalar
            The minimum r-value at which to generate the integrals (in
            h^{-1} Mpc)
        rmax : scalar
            The maximum r-value at which to generate the integrals (in
            h^{-1} Mpc)
        rnum : integer
            The number of points to generate (using a log spacing).
        """
        ra = np.logspace(np.log10(rmin), np.log10(rmax), rnum)

        vv0 = _integrate(ra, 0, self.ps_vv)
        vv2 = _integrate(ra, 2, self.ps_vv)
        vv4 = _integrate(ra, 4, self.ps_vv)

        if not self._vv_only:
            dd0 = _integrate(ra, 0, self.ps_dd)
            dv0 = _integrate(ra, 0, self.ps_dv)
            dv2 = _integrate(ra, 2, self.ps_dv)

        # TODO: Python 3 workaround numpy issue
        fname = native_str(fname)
        if fname and not exists(fname):
            if self._vv_only:
                np.savetxt(fname, np.dstack([ra, vv0, vv2, vv4])[0])
            else:
                np.savetxt(fname, np.dstack([ra, vv0, vv2, vv4, dd0, dv0, dv2])[0])

        self._cached = True

        self._vv0i = cs.Interpolater(ra, vv0)
        self._vv2i = cs.Interpolater(ra, vv2)
        self._vv4i = cs.Interpolater(ra, vv4)

        if not self._vv_only:
            self._dd0i = cs.Interpolater(ra, dd0)
            self._dv0i = cs.Interpolater(ra, dv0)
            self._dv2i = cs.Interpolater(ra, dv2)

    def bias_z(self, z):
        r"""The linear bias at redshift z.

        The bias relative to the matter as a function of
        redshift. In this simple version the bias is assumed
        constant. Inherit, and override to use a more complicated
        model.

        Parameters
        ----------
        z : array_like
            The redshift to calculate at.

        Returns
        -------
        bias : array_like
            The bias at `z`.
        """
        return self.bias * np.ones_like(z)

    def growth_factor(self, z):
        r"""The growth factor D_+ as a function of redshift.

        The linear growth factor at a particular
        redshift, defined as:
        .. math:: \delta(k; z) = D_+(z; z_0) \delta(k; z_0)

        Normalisation can be arbitrary. For the moment
        assume that \Omega_m ~ 1, and thus the growth is linear in the
        scale factor.

        Parameters
        ----------
        z : array_like
            The redshift to calculate at.

        Returns
        -------
        growth_factor : array_like
            The growth factor at `z`.
        """
        return 1.0 / (1.0 + z)

    def growth_rate(self, z):
        r"""The growth rate f as a function of redshift.

        The linear growth rate at a particular redshift defined as:
        .. math:: f = \frac{d\ln{D_+}}{d\ln{a}}

        For the moment assume that \Omega_m ~ 1, and thus the growth rate is
        unity.

        Parameters
        ----------
        z : array_like
            The redshift to calculate at.

        Returns
        -------
        growth_rate : array_like
            The growth factor at `z`.
        """
        return 1.0 * np.ones_like(z)

    def prefactor(self, z):
        r"""An arbitrary scaling multiplying on each perturbation.

        This factor can be redshift dependent. It results in scaling
        the entire correlation function by prefactor(z1) *
        prefactor(z2).

        Parameters
        ----------
         z : array_like
            The redshift to calculate at.

        Returns
        -------
        prefactor : array_like
            The prefactor at `z`.
        """

        return 1.0 * np.ones_like(z)

    def mean(self, z):
        r"""Mean value of the field at a given redshift.

        Parameters
        ----------
        z : array_like
            redshift to calculate at.

        Returns
        -------
        mean : array_like
            the mean value of the field at each redshift.
        """
        return np.ones_like(z) * 0.0

    _sigma_v = 0.0

    def sigma_v(self, z):
        """Return the pairwise velocity dispersion at a given redshift.
        This is stored internally as `self._sigma_v` in units of km/s
        Note that e.g. WiggleZ reports sigma_v in h km/s
        """
        print("using sigma_v (km/s): " + repr(self._sigma_v))
        sigma_v_hinvMpc = self._sigma_v / 100.0
        return np.ones_like(z) * sigma_v_hinvMpc

    def velocity_damping(self, kpar):
        """The velocity damping term for the non-linear power spectrum.
        """
        return (1.0 + (kpar * self.sigma_v(self.ps_redshift)) ** 2.0) ** -1.0

    def _realisation_dv(self, d, n):
        """Generate the density and line of sight velocity fields in a
        3d cube.
        """

        if not self._vv_only:
            raise Exception(
                "Doesn't work for independent fields, I need to think a bit more first."
            )

        def psv(karray):
            """Assume k0 is line of sight"""
            k = (karray ** 2).sum(axis=3) ** 0.5
            return self.ps_vv(k) * self.velocity_damping(karray[..., 0])

        # Generate an underlying random field realisation of the
        # matter distribution.

        print("Gen field.")
        rfv = gaussianfield.RandomField(npix=n, wsize=d)
        rfv.powerspectrum = psv

        vf0 = rfv.getfield()

        # Construct an array of \mu^2 for each Fourier mode.
        print("Construct kvec")
        spacing = rfv._w / rfv._n
        kvec = fftutil.rfftfreqn(rfv._n, spacing / (2 * math.pi))
        print("Construct mu2")
        mu2arr = kvec[..., 0] ** 2 / (kvec ** 2).sum(axis=3)
        mu2arr.flat[0] = 0.0
        del kvec

        df = vf0

        print("FFT vel")
        # Construct the line of sight velocity field.
        # TODO: is the s=rfv._n the correct thing here?
        vf = fftutil.irfftn(mu2arr * fftutil.rfftn(vf0))

        # return (df, vf, rfv, kvec)
        return (df, vf)  # , rfv)

    def realisation(
        self,
        z1,
        z2,
        thetax,
        thetay,
        numz,
        numx,
        numy,
        zspace=True,
        refinement=1,
        report_physical=False,
        density_only=False,
        no_mean=False,
        no_evolution=False,
        pad=5,
    ):
        r"""Simulate a redshift-space volume.

        Generates a 3D (angle-angle-redshift) volume from the given
        power spectrum. Currently only works with simply biased power
        spectra (i.e. vv_only). This routine uses a flat sky
        approximation, and so becomes inaccurate when a large volume
        of the sky is simulated.

        Parameters
        ----------
        z1, z2 : scalar
            Lower and upper redshifts of the box.
        thetax, thetay : scalar
            The angular size (in degrees) of the box.
        numz : integer
            The number of bins in redshift.
        numx, numy : integer
            The number of angular pixels along each side.
        zspace : boolean, optional
            If True (default) redshift bins are equally spaced in
            redshift. Otherwise space equally in the scale factor
            (useful for generating an equal range in frequency).
        density_only: boolean
            no velocity contribution
        no_mean: boolean
            do not add the mean temperature
        no_evolution: boolean
            do not let b(z), D(z) etc. evolve: take their mean
        pad: integer
            number of pixels over which to pad the physical region for
            interpolation onto freq, ra, dec; match spline order?

        Returns
        -------
        cube : np.ndarray
            The volume cube.

        """
        d1 = self.cosmology.proper_distance(z1)
        d2 = self.cosmology.proper_distance(z2)
        c1 = self.cosmology.comoving_distance(z1)
        c2 = self.cosmology.comoving_distance(z2)
        c_center = (c1 + c2) / 2.0

        # Make cube pixelisation finer, such that angular cube will
        # have sufficient resolution on the closest face.
        d = np.array([c2 - c1, thetax * d2 * units.degree, thetay * d2 * units.degree])
        # Note that the ratio of deltas in Ra, Dec in degrees may
        # be different than the Ra, Dec in physical coordinates due to
        # rounding onto this grid
        n = np.array([numz, int(d2 / d1 * numx), int(d2 / d1 * numy)])

        # Fix padding such the n + pad is even in the last element
        if (n[-1] + pad) % 2 != 0:
            pad += 1

        # Enlarge cube size by pad in each dimension, so raytraced cube
        # sits exactly within the gridded points.
        d = d * (n + pad).astype(float) / n.astype(float)
        c1 = c_center - (c_center - c1) * (n[0] + pad) / float(n[0])
        c2 = c_center + (c2 - c_center) * (n[0] + pad) / float(n[0])
        n = n + pad

        # now multiply by scaling for a finer sub-grid.
        n = refinement * n

        print(
            "Generating cube: (%f to %f) x %f x %f (%d, %d, %d) (h^-1 cMpc)^3"
            % (c1, c2, d[1], d[2], n[0], n[1], n[2])
        )

        cube = self._realisation_dv(d, n)
        # TODO: this is probably unnecessary now (realisation used to change
        # shape through irfftn)
        n = cube[0].shape

        # Construct an array of the redshifts on each slice of the cube.
        comoving_inv = inverse_approx(self.cosmology.comoving_distance, z1, z2)
        da = np.linspace(c1, c2, n[0], endpoint=True)
        za = comoving_inv(da)

        # Calculate the bias and growth factors for each slice of the cube.
        mz = self.mean(za)
        bz = self.bias_z(za)
        fz = self.growth_rate(za)
        Dz = self.growth_factor(za) / self.growth_factor(self.ps_redshift)
        pz = self.prefactor(za)

        # Construct the observable and velocity fields.
        if not no_evolution:
            df = cube[0] * (Dz * pz * bz)[:, np.newaxis, np.newaxis]
            vf = cube[1] * (Dz * pz * fz)[:, np.newaxis, np.newaxis]
        else:
            df = cube[0] * np.mean(Dz * pz * bz)
            vf = cube[1] * np.mean(Dz * pz * fz)

        # Construct the redshift space cube.
        rsf = df
        if not density_only:
            rsf += vf

        if not no_mean:
            rsf += mz[:, np.newaxis, np.newaxis]

        # Find the distances that correspond to a regular redshift
        # spacing (or regular spacing in a).
        if zspace:
            za = np.linspace(z1, z2, numz, endpoint=False)
        else:
            za = (
                1.0
                / np.linspace(1.0 / (1 + z2), 1.0 / (1 + z1), numz, endpoint=False)[
                    ::-1
                ]
                - 1.0
            )

        da = self.cosmology.proper_distance(za)
        xa = self.cosmology.comoving_distance(za)

        print("Constructing mapping..")
        # Construct the angular offsets into cube
        tx = np.linspace(-thetax / 2.0, thetax / 2.0, numx) * units.degree
        ty = np.linspace(-thetay / 2.0, thetay / 2.0, numy) * units.degree

        # tgridx, tgridy = np.meshgrid(tx, ty)
        tgridy, tgridx = np.meshgrid(ty, tx)
        tgrid2 = np.zeros((3, numx, numy))
        acube = np.zeros((numz, numx, numy))

        # Iterate over redshift slices, constructing the coordinates
        # and interpolating into the 3d cube. Note that the multipliers scale
        # from 0 to 1, or from i=0 to i=N-1
        for i in range(numz):
            # print "Slice:", i
            tgrid2[0, :, :] = (xa[i] - c1) / (c2 - c1) * (n[0] - 1.0)
            tgrid2[1, :, :] = (tgridx * da[i]) / d[1] * (n[1] - 1.0) + 0.5 * (
                n[1] - 1.0
            )
            tgrid2[2, :, :] = (tgridy * da[i]) / d[2] * (n[2] - 1.0) + 0.5 * (
                n[2] - 1.0
            )

            # if(zi > numz - 2):
            # TODO: what order here?; do end-to-end P(k) study
            # acube[i,:,:] = scipy.ndimage.map_coordinates(rsf, tgrid2, order=2)
            acube[i, :, :] = scipy.ndimage.map_coordinates(rsf, tgrid2, order=1)

        if report_physical:
            return acube, rsf, (c1, c2, d[1], d[2])
        else:
            return acube

<<<<<<< HEAD


    def _realisation_dk_no_rsd(self, d, n):                                      
        """Generate the density field in a 3d cube without velocity damping.
        Also creates a mu/k filed. 
        Notice that, unlike _realisation_dv(), this returns both cubes in 
        Fourier space. 
        Includes no treatment of redshift space distortions (no velocity damping).
        """                                                               

        def psv(karray):
            """Assume k0 is line of sight"""
            k = (karray**2).sum(axis=3)**0.5
            return self.ps_vv(k)

        # Generate an underlying random field realisation of the
        # matter distribution. 

        print "Gen field." 
        rfv = gaussianfield.RandomField(npix = n, wsize = d)
        rfv.powerspectrum = psv

        vf0 = rfv.getfield()        

        # Construct an array of \mu^2 for each Fourier mode.
        print "Construct kvec"
        spacing = rfv._w / rfv._n
        kvec = fftutil.rfftfreqn(rfv._n, spacing / (2*math.pi))
        print "Construct mu/k = k_par/k^2"
        mukarr = kvec[...,0] / (kvec**2).sum(axis=3)
        mukarr.flat[0] = 0.0
                                                                          
        dk = fftutil.rfftn(vf0)
                                                                          
        #return (dk, mukarr) #, kvec)
        return (dk, mukarr, kvec)


    def realisation_za(self, z1, z2, thetax, thetay, 
                       numz, numx, numy, meth = 'disp'):    
        """ Generate a matter realization in a regular cubic volume, using the
            Zeldovich Approximation. Also applies Redshift space distortions
            within the same formalism.
            TODO: Currently not applying bias
            TODO: Currently does not apply differential evolution times in
            the line-of-sight direction.

            Parameters

            meth : string
                Method to generate the density. One of 
                'defform' (analitic, using the Jacobian of the deformation matrix) or 
                'disp' (displacing points, default)
        """
    
        redshift = np.mean([z1,z2]) # Redshift to compute data cube at
    
        d1 = self.cosmology.proper_distance(z1)   
        d2 = self.cosmology.proper_distance(z2)   
        c1 = self.cosmology.comoving_distance(z1) 
        c2 = self.cosmology.comoving_distance(z2) 
        c_center = (c1 + c2) / 2.                 
    
        d = np.array([c2-c1, thetax * d2 * units.degree, thetay * d2 * units.degree])                                                               
        n = np.array([numz, int(d2 / d1 * numx), int(d2 / d1 * numy)])
    
        # TODO: Richard does a bunch of more complicated things (such as padding) 
        # here that I don't!!
        # Fix n such that it is even in the last element
        if n[-1] % 2 != 0:                                
            n[-1] += 1 

        Dz = self.growth_factor(redshift)/self.growth_factor(self.ps_redshift)
        
        dk, mukarr, kvec = self._realisation_dk_no_rsd(d,n)
        # Apply growth factor (TODO: should do it later, but need invariants of matrix):
        dk = Dz*dk
        # Evolved linear overdensities.
        df = fftutil.irfftn(dk)
        
        psi_k = 1j*kvec*dk[...,np.newaxis]/(kvec**2).sum(axis=3)[...,np.newaxis]
        # Correct for division by zero at origin:
        # Power at zero k is zero (no mean value for delta_r)
        psi_k[0,0,0,:] = np.zeros(3,dtype=psi_k.dtype)
        # inverse Fourier transform:
        # TODO: Carreful! This might differ from the rest of the fftutil 
        # implementation if fftutil._use_anfft==True
        # TODO: Modify fftutil to accept keyword arguments...?
        psi = np.fft.irfftn(psi_k,axes=[0,1,2])
        
        # TODO: for now growth_rate is applied to a single redshift for the whole cube
        # In the future it will be an array
        # TODO: Do I need to normalize the growth rate by "/self.growth_factor(ps_redshift)" 
        # as well? D -> D/D(1.5)  =>  dot(D) -> dot(D)/D(1.5)  ??
        # Maybe, but for now the growth rate is unity throughout.
        psi_rsd = ( self.growth_rate(redshift)
                    *psi # Just project in the x direction:
                    *np.array([1.,0.,0.])[np.newaxis,np.newaxis,np.newaxis,:] )

        if meth == 'deform':    
            # Matrix given by: k_i k_j (needed to define the deformation matrix)
            k_matrix = np.array([ np.outer(vec,vec)
                          for vec in kvec.reshape((np.prod(kvec.shape)/3,3)) ]
                          ).reshape(np.append(kvec.shape,3))

            # Deformation matrix
            deform_k = -1.*k_matrix*dk[...,np.newaxis,np.newaxis]/(kvec**2).sum(axis=3)[...,np.newaxis,np.newaxis]
            # Correct for division by zero at k origin:
            deform_k[0,0,0] = np.zeros((3,3),dtype=deform_k.dtype)
            # Test for nans
            #print any(numpy.isnan(deform_k))

            # Inverse Fourier transform to get deformation matrix:
            # TODO: Carreful! This might differ from the rest of the fftutil 
            # implementation if fftutil._use_anfft==True
            # TODO: Modify fftutil to accept keyword arguments...?
            deform = np.fft.irfftn(deform_k,axes=[0,1,2])

            # Computes eigenvalues for last two dimmensions:
            eigvals = np.linalg.eigvals(deform) # without rsd
            # Compute overdensities in ZA:
            rho_za = np.prod(1./(eigvals+1.),axis=-1) # normalized density
            # TODO: delete rho_za for memory purposes
            delta_za = abs(rho_za) - 1.
            # delta_za = rho_za - 1.

            # TODO: do something with this statistic of number of shell crossings:
            n_cross = np.sum(np.where(rho_za>=0.,0,1))
            n_tot = np.prod(rho_za.shape)
            frac_cross = n_cross/float(n_tot)
            print 'Fraction of voxels that shell-crossed: {0:e} ({1} out of {2})'.format(frac_cross,n_cross,n_tot)
            # Taking abs() is a hack for shell crossing. Should affect minimal number of voxels with truncation

            # Interpolate ZA_density to Eulerian coordinates:
            delta_za = _interpolate_cube(delta_za,psi,n,d)

        else:
            b_l = 1. #  Lagrangean bias
            # Initial "halo" field is evolved gaussian delta time Lagrangian bias
            delta_h_za = _particle_mesh(psi,df*b_l,n,d) # Halos

            delta_i = np.zeros(psi.shape[:3]) #  Initial DM overdensity = 0
            delta_za = _particle_mesh(psi,delta_i,n,d) # DM

            

        # Use re-mapping for RSD:
        # Notice that I have displaced back the density to the regular grid
        # so I use posi as the initial positions again:
        #delta_za_rsd = _particle_mesh(psi_rsd,delta_za,n,d)
        
    #    return df, rho_za, delta_za, delta_za_rsd
    #    return n_cross, df, rho_za, delta_za
        return df, delta_za, delta_h_za





=======
>>>>>>> e8421f34
    def angular_powerspectrum_full(self, la, za1, za2):
        r"""The angular powerspectrum C_l(z1, z2). Calculate explicitly.

        Parameters
        ----------
        l : array_like
            The multipole moments to return at.
        z1, z2 : array_like
            The redshift slices to correlate.

        Returns
        -------
        arr : array_like
            The values of C_l(z1, z2)
        """

        from ..util import sphfunc

        def _ps_single(l, z1, z2):
            if not self._vv_only:
                raise Exception("Only works for vv_only at the moment.")

            b1, b2 = self.bias_z(z1), self.bias_z(z2)
            f1, f2 = self.growth_rate(z1), self.growth_rate(z2)
            pf1, pf2 = self.prefactor(z1), self.prefactor(z2)
            D1 = self.growth_factor(z1) / self.growth_factor(self.ps_redshift)
            D2 = self.growth_factor(z2) / self.growth_factor(self.ps_redshift)

            x1 = self.cosmology.comoving_distance(z1)
            x2 = self.cosmology.comoving_distance(z2)

            d1 = math.pi / (x1 + x2)

            def _int_lin(k):
                return (
                    k ** 2
                    * self.ps_vv(k)
                    * (b1 * sphfunc.jl(l, k * x1) - f1 * sphfunc.jl_d2(l, k * x1))
                    * (b2 * sphfunc.jl(l, k * x2) - f2 * sphfunc.jl_d2(l, k * x2))
                )

            def _int_log(lk):
                k = np.exp(lk)
                return k * _int_lin(k)

            def _int_offset(k):
                return (
                    _int_lin(k)
                    + 4 * _int_lin(k + d1)
                    + 6 * _int_lin(k + 2 * d1)
                    + 4 * _int_lin(k + 3 * d1)
                    + _int_lin(k + 4 * d1)
                ) / 16.0

            def _int_taper(k):
                return (
                    15.0 * _int_lin(k)
                    + 11.0 * _int_lin(k + d1)
                    + 5.0 * _int_lin(k + 2 * d1)
                    + _int_lin(k + 3 * d1)
                ) / 16.0

            def _integrator(f, a, b):
                return integrate.chebyshev(f, a, b, epsrel=1e-8, epsabs=1e-10)

            mink = 1e-2 * l / (x1 + x2)
            cutk = 2e0 * l / (x1 + x2)
            cutk2 = 20.0 * l / (x1 + x2)
            maxk = 1e2 * l / (x1 + x2)

            i1 = _integrator(_int_log, np.log(mink), np.log(cutk))
            i2 = _integrator(_int_taper, cutk, cutk + d1)
            i3 = _integrator(_int_offset, cutk, cutk2)
            i4 = _integrator(_int_offset, cutk2, maxk)

            cl = (i1 + i2 + i3 + i4) * D1 * D2 * pf1 * pf2 * (2 / np.pi)

            return cl

        bobj = np.broadcast(la, za1, za2)

        if not bobj.shape:
            # Broadcast from scalars
            return _ps_single(la, za1, za2)
        else:
            # Broadcast from arrays
            cla = np.empty(bobj.shape)
            cla.flat = [_ps_single(l, z1, z2) for (l, z1, z2) in bobj]

            return cla

    _aps_cache = False
    _aps_cache_raw = False
    _aps_cache_pot = False

    def save_fft_cache(self, fname):
        """Save FFT angular powerspecturm cache."""
        if not self._aps_cache:
            self.angular_powerspectrum_fft(
                np.array([100]), np.array([1.0]), np.array([1.0])
            )

        np.savez(native_str(fname), dd=self._aps_dd, dv=self._aps_dv, vv=self._aps_vv)

    def load_fft_cache(self, fname):
        """Load FFT angular powerspectrum cache.
        """
        # TODO: Python 3 workaround numpy issue
        a = np.load(native_str(fname))

        self._aps_dd = a["dd"]
        self._aps_dv = a["dv"]
        self._aps_vv = a["vv"]

        self._aps_cache = True

    _freq_window = 0.0


    def raw_angular_powerspectrum(self, la, za1, za2, potential=False):
        """The angular powerspectrum C_l(z1, z2) in a flat-sky limit.

        Does not include bias, nor prefactors, nor redshif-space distorsion 
        effects.

        If potential=True, divides the power spectrum by k^4 to get a 
        field proportional to the Newtonian potential Phi.

        Uses FFT based method to generate a lookup table for fast computation.
        Keeps independent lookout tables for raw matter and potential fields.

        Parameters
        ----------
        la : array_like
            The multipole moments to return at.
        z1, z2 : array_like
            The redshift slices to correlate.
        potential : boolean
            If true, divide the power spectrum by k^4 to get a 
            field proportional to the Newtonian potential Phi. 
            Default is False.


        Returns
        -------
        arr : array_like
            The values of C_l(z1, z2)
        """

        kperpmin = 1e-4
        kperpmax = 40.0
        nkperp = 500
        kparmax = 20.0
        nkpar = 32768

        if (not self._aps_cache_raw) and (not potential):
            kperp = np.logspace(np.log10(kperpmin), np.log10(
                                        kperpmax), nkperp)[:, np.newaxis]
            kpar = np.linspace(0, kparmax, nkpar)[np.newaxis, :]
            k = (kpar**2 + kperp**2)**0.5
            # TODO: Should I have 'if self.ps_2d:...' here?
            self._dd_raw = self.ps_vv(k) * np.sinc(
                                kpar * self._freq_window / (2 * np.pi))**2
            self._aps_dd_raw = scipy.fftpack.dct(
                                self._dd_raw, type=1) * kparmax / (2 * nkpar)
            self._aps_cache_raw = True

        elif (not self._aps_cache_pot) and potential:
            kperp = np.logspace(np.log10(kperpmin), np.log10(
                                        kperpmax), nkperp)[:, np.newaxis]
            kpar = np.linspace(0, kparmax, nkpar)[np.newaxis, :]
            k = (kpar**2 + kperp**2)**0.5
            # TODO: Should I have 'if self.ps_2d:...' here?
            # Divide power spectrum by k^4 to get a function 
            # proportional to the Newtonian potential Phi.
            self._dd_pot = self.ps_vv(k) / k**4 * np.sinc(
                                kpar * self._freq_window / (2 * np.pi))**2
            self._aps_dd_pot = scipy.fftpack.dct(
                            self._dd_pot, type=1) * kparmax / (2 * nkpar)
            self._aps_cache_pot = True

        xa1 = self.cosmology.comoving_distance(za1)
        xa2 = self.cosmology.comoving_distance(za2)

        xc = 0.5 * (xa1 + xa2)
        rpar = np.abs(xa2 - xa1)

        # Bump anything that is zero upwards to avoid a log zero warning.
        la = np.where(la == 0.0, 1e-10, la)

        x = (np.log10(la) - np.log10(xc * kperpmin)) / np.log10(
                                kperpmax / kperpmin) * (nkperp - 1)
        y = rpar / (math.pi / kparmax)

        def _interp2d(arr, x, y):
            x, y = np.broadcast_arrays(x, y)
            sh = x.shape

            x, y = x.flatten(), y.flatten()
            v = np.zeros_like(x)
            bilinearmap.interp(arr, x, y, v)

            return v.reshape(sh)

        if not potential:
            psdd = _interp2d(self._aps_dd_raw, x, y)
        else:
            psdd = _interp2d(self._aps_dd_pot, x, y)

        return (1. / (xc**2 * np.pi)) * psdd # No Growth factor nor RSD


    def angular_powerspectrum_fft(self, la, za1, za2):
        """The angular powerspectrum C_l(z1, z2) in a flat-sky limit.

        Uses FFT based method to generate a lookup table for fast computation.

        Parameters
        ----------
        l : array_like
            The multipole moments to return at.
        z1, z2 : array_like
            The redshift slices to correlate.

        Returns
        -------
        arr : array_like
            The values of C_l(z1, z2)
        """

        kperpmin = 1e-4
        kperpmax = 40.0
        nkperp = 500
        kparmax = 20.0
        nkpar = 32768

        if not self._aps_cache:

            kperp = np.logspace(np.log10(kperpmin), np.log10(kperpmax), nkperp)[
                :, np.newaxis
            ]
            kpar = np.linspace(0, kparmax, nkpar)[np.newaxis, :]

            k = (kpar ** 2 + kperp ** 2) ** 0.5
            mu = kpar / k
            mu2 = kpar ** 2 / k ** 2

            if self.ps_2d:
                self._dd = (
                    self.ps_vv(k, mu)
                    * np.sinc(kpar * self._freq_window / (2 * np.pi)) ** 2
                )
            else:
                self._dd = (
                    self.ps_vv(k) * np.sinc(kpar * self._freq_window / (2 * np.pi)) ** 2
                )

            self._dv = self._dd * mu2
            self._vv = self._dd * mu2 ** 2

            self._aps_dd = scipy.fftpack.dct(self._dd, type=1) * kparmax / (2 * nkpar)
            self._aps_dv = scipy.fftpack.dct(self._dv, type=1) * kparmax / (2 * nkpar)
            self._aps_vv = scipy.fftpack.dct(self._vv, type=1) * kparmax / (2 * nkpar)

            self._aps_cache = True

        xa1 = self.cosmology.comoving_distance(za1)
        xa2 = self.cosmology.comoving_distance(za2)

        b1, b2 = self.bias_z(za1), self.bias_z(za2)
        f1, f2 = self.growth_rate(za1), self.growth_rate(za2)
        pf1, pf2 = self.prefactor(za1), self.prefactor(za2)
        D1 = self.growth_factor(za1) / self.growth_factor(self.ps_redshift)
        D2 = self.growth_factor(za2) / self.growth_factor(self.ps_redshift)

        xc = 0.5 * (xa1 + xa2)
        rpar = np.abs(xa2 - xa1)

        # Bump anything that is zero upwards to avoid a log zero warning.
        la = np.where(la == 0.0, 1e-10, la)

        x = (
            (np.log10(la) - np.log10(xc * kperpmin))
            / np.log10(kperpmax / kperpmin)
            * (nkperp - 1)
        )
        y = rpar / (math.pi / kparmax)

        def _interp2d(arr, x, y):
            x, y = np.broadcast_arrays(x, y)
            sh = x.shape

            x, y = x.flatten(), y.flatten()
            v = np.zeros_like(x)
            bilinearmap.interp(arr, x, y, v)

            return v.reshape(sh)

        psdd = _interp2d(self._aps_dd, x, y)
        psdv = _interp2d(self._aps_dv, x, y)
        psvv = _interp2d(self._aps_vv, x, y)

<<<<<<< HEAD
        # TODO: Switch this back to normal before merging to master
        #return (D1 * D2 * pf1 * pf2 / (xc**2 * np.pi)) * ((b1 * b2) * psdd + (f1 * b2 + f2 * b1) * psdv + (f1 * f2) * psvv)
        return ( 1. / (xc**2 * np.pi)) * (b1 * b2) * psdd # I think this removes RSD, evolution and temperature normalization.
=======
        return (D1 * D2 * pf1 * pf2 / (xc ** 2 * np.pi)) * (
            (b1 * b2) * psdd + (f1 * b2 + f2 * b1) * psdv + (f1 * f2) * psvv
        )
>>>>>>> e8421f34

    ## By default use the flat sky approximation.
    # angular_powerspectrum = profile(angular_powerspectrum_fft)
    angular_powerspectrum = angular_powerspectrum_fft


@np.vectorize
def _pl(l, x):
    return scipy.special.lpn(l, x)[0][l]


@np.vectorize
def _integrate(r, l, psfunc):

    from ..util import sphfunc

    def _integrand_linear(k, r, l, psfunc):
        return 1.0 / (2 * math.pi ** 2) * k ** 2 * sphfunc.jl(l, k * r) * psfunc(k)

    def _integrand_log(lk, r, l, psfunc):
        k = np.exp(lk)
        return k * _integrand_linear(k, r, l, psfunc)

    def _integrand_offset(k, *args):
        d1 = math.fabs(math.pi / args[0])
        return (
            _integrand_linear(k, *args)
            + 4 * _integrand_linear(k + d1, *args)
            + 6 * _integrand_linear(k + 2 * d1, *args)
            + 4 * _integrand_linear(k + 3 * d1, *args)
            + _integrand_linear(k + 4 * d1, *args)
        ) / 16.0

    def _integrand_taper(k, *args):
        d1 = math.fabs(math.pi / args[0])
        return (
            15.0 * _integrand_linear(k, *args)
            + 11.0 * _integrand_linear(k + d1, *args)
            + 5.0 * _integrand_linear(k + 2 * d1, *args)
            + _integrand_linear(k + 3 * d1, *args)
        ) / 16.0

    def _int(f, a, b, args=()):
        return quad(
            f,
            a,
            b,
            args=args,
            limit=1000,
            epsrel=1e-7,
            full_output=(0 if _feedback else 1),
        )[0]

    mink = 1e-4
    maxk = 1e3
    cutk = 5e1
    d = math.pi / r

    argv = (r, l, psfunc)

    r1 = _int(_integrand_log, math.log(mink * d), math.log(cutk * d), args=argv)
    r2 = _int(_integrand_taper, cutk * d, (cutk + 1.0) * d, args=argv)
    r3 = _int(_integrand_offset, cutk * d, maxk * d, args=argv)

    if _feedback:
        print(r1, r2, r3)

    return r1 + r2 + r3


def inverse_approx(f, x1, x2):
    r"""Generate the inverse function on the interval x1 to x2.

    Periodically sample a function and use interpolation to construct
    its inverse. Function must be monotonic on the given interval.

    Parameters
    ----------
    f : callable
        The function to invert, must accept a single argument.
    x1, x2 : scalar
        The lower and upper bounds of the interval on which to
        construct the inverse.

    Returns
    -------
    inv : cubicspline.Interpolater
        A callable function holding the inverse.
    """

    xa = np.linspace(x1, x2, 1000)
    fa = f(xa)

    return cs.Interpolater(fa, xa)

def _voxel_centers(n,d):
    """ Generates voxel centres for a cube of voxel dimmension n
        and physical dimmension d. Assumes line-of-site binning
        is linear in physical units.
    """
    nxs, nys, nzs = np.meshgrid(range(n[0]),
                            range(n[1]),
                            range(n[2]), indexing='ij')
    
    return ( np.array(zip(nxs.flatten(),
                          nys.flatten(),
                          nzs.flatten())
                     ).reshape(np.append(n,3))*(d/n)[np.newaxis,np.newaxis,np.newaxis,:] 
             + 0.5*(d/n)[np.newaxis,np.newaxis,np.newaxis,:] )

def _interpolate_cube(data0,disp,n,d):
    """ Interpolates values in a displaced grid back into a
        regular grid
        Assumes data is in a regular cube.
    """

    from scipy.interpolate import RegularGridInterpolator

    # Two more points to have periodic b.c. wrap.
    pts = [ (np.arange(n[ii]+2)-0.5)*d[ii]/n[ii] for ii in range(len(n))]

    # Extend data beyond edges with periodic b.c.
    # x-axis
    data = np.insert(data0,0,data0[-1,:,:],axis=0)
    data = np.append(data,data[1,:,:][None,:,:],axis=0)
    # y-axis
    data = np.insert(data,0,data[:,-1,:],axis=1)
    data = np.append(data,data[:,1,:][:,None,:],axis=1)
    # z-axis
    data = np.insert(data,0,data[:,:,-1],axis=2)
    data = np.append(data,data[:,:,1][:,:,None],axis=2)

    interp_func = RegularGridInterpolator(pts, data)

    # Inverse final positions (eulerian regular grid in Lagrangean coordinates)
    inv_posf = _voxel_centers(n,d)-disp
    # Implement periodic boundary conditions:
    for ii in range(3):
        out_of_bounds = np.logical_or(inv_posf[...,ii]<=0,inv_posf[...,ii]>d[ii])
        inv_posf[...,ii] = np.where(out_of_bounds,inv_posf[...,ii]%d[ii],inv_posf[...,ii])

    return interp_func(inv_posf.reshape(np.prod(n),3)).reshape(n)

def _particle_mesh(psi,delta,n,d):
    """ Uses a cloud-in-cells algorythm to compute a displaced density field.
        Assumes data is in a regular cube.
        TODO: Generates some ringing artifacts for large displacements.
            Could be corrected by the use of a gaussian cloud?
        TODO: This is slow code since it's implemented in python. Should move
            to cython or c++.

    Parameters

    delta : array of floats
        The fractional density contrast (delta, NOT rho).

    Returns

    delta_disp : array of floats
        The fractional density contrast (delta, NOT rho). 

    """
    # TODO: delete
    import time
    t1 = time.time()

    # Initial positions
    posi = _voxel_centers(n,d)

    # TODO: this might not be a contant in the future
    l = d/n # sides of a single cell
    voxel_volume = np.prod(l)

    # Final positions
    posf = posi + psi
    # Impose periodic boundary conditions
    posf += 0.5*l[None,None,None,:] #  Reference to edge
    posf = np.mod(posf, d[None,None,None,:]) #  Priodic b.c.
    posf -= 0.5*l[None,None,None,:] #  Reference to voxel center

    # Re-mapping from L space to E space
    # Cloud-in-cells algorythm

    #bins = [ (np.arange(n[ii])+1)*d[ii]/n[ii] for ii in range(len(n)) ]
    # Bins from 0.5l to (n-0.5)l due to the way np.digitize works
    bins = [ (np.arange(n[ii])+0.5)*l[ii] for ii in range(len(n)) ]
    # Indices of each point in the grid after moving (wrapped up)
    idxs = np.array( zip( np.digitize(posf[...,0].flatten(),bins[0]),
                          np.digitize(posf[...,1].flatten(),bins[1]),
                          np.digitize(posf[...,2].flatten(),bins[2]) ) )

    delta_disp = np.zeros(delta.shape)
    wheights = np.zeros(delta.shape)

    for ii in range(idxs.shape[0]):
        # Pick the center + two neighboring cells closest to the one the 
        # point falls in (in each direction). Wrap up around edges of box.
        slc = np.meshgrid(np.array([idxs[ii][0]-1,idxs[ii][0],idxs[ii][0]+1])%n[0],
                          np.array([idxs[ii][1]-1,idxs[ii][1],idxs[ii][1]+1])%n[1],
                          np.array([idxs[ii][2]-1,idxs[ii][2],idxs[ii][2]+1])%n[2], indexing='ij')

        # Sliced initial and final positions:
        posi_slc = posi[slc] # 3x3x3(x3) cube
        posf_slc = posf.reshape(np.prod(n),3)[ii][None,None,None,:]
        # Reference to start edge of first cell in posi slice. 
        # Then wrap all positions to be in box of size "d" 
        # starting (ahead of) at baseline reference.
        bsln =  (posi_slc[0,0,0]-0.5*l)[None,None,None,:]
        posf_slc = np.mod(posf_slc - bsln, d[None,None,None,:])
        posi_slc = np.mod(posi_slc - bsln, d[None,None,None,:])

        # Difference for each point in slice cube.
        pos_diff = abs(posi_slc-posf_slc) # 3x3x3(x3) cube
        
        # Overlap:
        overlap = np.logical_and(
                        np.logical_and(pos_diff[...,0]<l[0],
                                       pos_diff[...,1]<l[1]),
                        pos_diff[...,2]<l[2])

        overlap_fraction = np.prod(l[None,None,None,:]-pos_diff,axis=-1)/voxel_volume
        overlap_fraction = np.where(overlap,overlap_fraction,0.)
        
        delta_disp[slc] += overlap_fraction*delta.flatten()[ii]
        wheights[slc] += overlap_fraction

    # This is correct! See my notes for details:
    delta_disp += wheights - 1.

    # TODO: delete
    print 'Time to run: ',time.time()-t1, 's'
    
    return delta_disp

<|MERGE_RESOLUTION|>--- conflicted
+++ resolved
@@ -1,8 +1,8 @@
 # === Start Python 2/3 compatibility
-from __future__ import absolute_import, division, print_function, unicode_literals
+from __future__ import (absolute_import, division,
+                        print_function, unicode_literals)
 from future.builtins import *  # noqa  pylint: disable=W0401, W0614
 from future.builtins.disabled import *  # noqa  pylint: disable=W0401, W0614
-
 # === End Python 2/3 compatibility
 
 from future.utils import native_str
@@ -784,9 +784,6 @@
         else:
             return acube
 
-<<<<<<< HEAD
-
-
     def _realisation_dk_no_rsd(self, d, n):                                      
         """Generate the density field in a 3d cube without velocity damping.
         Also creates a mu/k filed. 
@@ -803,17 +800,17 @@
         # Generate an underlying random field realisation of the
         # matter distribution. 
 
-        print "Gen field." 
+        print("Gen field.") 
         rfv = gaussianfield.RandomField(npix = n, wsize = d)
         rfv.powerspectrum = psv
 
         vf0 = rfv.getfield()        
 
         # Construct an array of \mu^2 for each Fourier mode.
-        print "Construct kvec"
+        print("Construct kvec")
         spacing = rfv._w / rfv._n
         kvec = fftutil.rfftfreqn(rfv._n, spacing / (2*math.pi))
-        print "Construct mu/k = k_par/k^2"
+        print("Construct mu/k = k_par/k^2")
         mukarr = kvec[...,0] / (kvec**2).sum(axis=3)
         mukarr.flat[0] = 0.0
                                                                           
@@ -915,7 +912,7 @@
             n_cross = np.sum(np.where(rho_za>=0.,0,1))
             n_tot = np.prod(rho_za.shape)
             frac_cross = n_cross/float(n_tot)
-            print 'Fraction of voxels that shell-crossed: {0:e} ({1} out of {2})'.format(frac_cross,n_cross,n_tot)
+            print('Fraction of voxels that shell-crossed: {0:e} ({1} out of {2})'.format(frac_cross,n_cross,n_tot))
             # Taking abs() is a hack for shell crossing. Should affect minimal number of voxels with truncation
 
             # Interpolate ZA_density to Eulerian coordinates:
@@ -940,12 +937,6 @@
     #    return n_cross, df, rho_za, delta_za
         return df, delta_za, delta_h_za
 
-
-
-
-
-=======
->>>>>>> e8421f34
     def angular_powerspectrum_full(self, la, za1, za2):
         r"""The angular powerspectrum C_l(z1, z2). Calculate explicitly.
 
@@ -1248,15 +1239,9 @@
         psdv = _interp2d(self._aps_dv, x, y)
         psvv = _interp2d(self._aps_vv, x, y)
 
-<<<<<<< HEAD
-        # TODO: Switch this back to normal before merging to master
-        #return (D1 * D2 * pf1 * pf2 / (xc**2 * np.pi)) * ((b1 * b2) * psdd + (f1 * b2 + f2 * b1) * psdv + (f1 * f2) * psvv)
-        return ( 1. / (xc**2 * np.pi)) * (b1 * b2) * psdd # I think this removes RSD, evolution and temperature normalization.
-=======
         return (D1 * D2 * pf1 * pf2 / (xc ** 2 * np.pi)) * (
             (b1 * b2) * psdd + (f1 * b2 + f2 * b1) * psdv + (f1 * f2) * psvv
         )
->>>>>>> e8421f34
 
     ## By default use the flat sky approximation.
     # angular_powerspectrum = profile(angular_powerspectrum_fft)
@@ -1322,7 +1307,7 @@
     r3 = _int(_integrand_offset, cutk * d, maxk * d, args=argv)
 
     if _feedback:
-        print(r1, r2, r3)
+        print((r1, r2, r3))
 
     return r1 + r2 + r3
 
@@ -1357,13 +1342,13 @@
         and physical dimmension d. Assumes line-of-site binning
         is linear in physical units.
     """
-    nxs, nys, nzs = np.meshgrid(range(n[0]),
-                            range(n[1]),
-                            range(n[2]), indexing='ij')
+    nxs, nys, nzs = np.meshgrid(list(range(n[0])),
+                            list(range(n[1])),
+                            list(range(n[2])), indexing='ij')
     
-    return ( np.array(zip(nxs.flatten(),
+    return ( np.array(list(zip(nxs.flatten(),
                           nys.flatten(),
-                          nzs.flatten())
+                          nzs.flatten()))
                      ).reshape(np.append(n,3))*(d/n)[np.newaxis,np.newaxis,np.newaxis,:] 
              + 0.5*(d/n)[np.newaxis,np.newaxis,np.newaxis,:] )
 
@@ -1444,9 +1429,9 @@
     # Bins from 0.5l to (n-0.5)l due to the way np.digitize works
     bins = [ (np.arange(n[ii])+0.5)*l[ii] for ii in range(len(n)) ]
     # Indices of each point in the grid after moving (wrapped up)
-    idxs = np.array( zip( np.digitize(posf[...,0].flatten(),bins[0]),
+    idxs = np.array( list(zip( np.digitize(posf[...,0].flatten(),bins[0]),
                           np.digitize(posf[...,1].flatten(),bins[1]),
-                          np.digitize(posf[...,2].flatten(),bins[2]) ) )
+                          np.digitize(posf[...,2].flatten(),bins[2]) )) )
 
     delta_disp = np.zeros(delta.shape)
     wheights = np.zeros(delta.shape)
@@ -1487,7 +1472,7 @@
     delta_disp += wheights - 1.
 
     # TODO: delete
-    print 'Time to run: ',time.time()-t1, 's'
+    print('Time to run: ',time.time()-t1, 's')
     
     return delta_disp
 
