# === Start Python 2/3 compatibility
from __future__ import absolute_import, division, print_function, unicode_literals
from future.builtins import *  # noqa  pylint: disable=W0401, W0614
from future.builtins.disabled import *  # noqa  pylint: disable=W0401, W0614

# === End Python 2/3 compatibility

import numpy as np

from cora.core import maps
from cora.util import cubicspline as cs
from cora.util import units
from cora.signal import corr


class Corr21cm(corr.RedshiftCorrelation, maps.Sky3d):
    r"""Correlation function of HI brightness temperature fluctuations.

    Incorporates reasonable approximations for the growth factor and
    growth rate.

    """

    add_mean = False

    _kstar = 5.0

    def __init__(self, ps=None, redshift=0.0, sigma_v=0.0, **kwargs):
        from os.path import join, dirname

        if ps == None:

            psfile = join(dirname(__file__), "data/ps_z1.5.dat")
            redshift = 1.5

            c1 = cs.LogInterpolater.fromfile(psfile)
            ps = lambda k: np.exp(-0.5 * k ** 2 / self._kstar ** 2) * c1(k)

        self._sigma_v = sigma_v

        corr.RedshiftCorrelation.__init__(self, ps_vv=ps, redshift=redshift)
        self._load_cache(join(dirname(__file__), "data/corr_z1.5.dat"))
        # self.load_fft_cache(join(dirname(__file__),"data/fftcache.npz"))

    def T_b(self, z):
        r"""Mean 21cm brightness temperature at a given redshift.

        Temperature is in K.

        Parameters
        ----------
        z : array_like
            Redshift to calculate at.

        Returns
        -------
        T_b : array_like

        Notes: the prefactor used to be 0.3 mK, but Tzu-Ching pointed out that this
        was from and error in 2008PhRvL.100i1303C, Eric recalculated this to be
        0.39 mK (agrees with 0.4 mK quoted over phone from Tzu-Ching)
        """

        return (
            3.9e-4
            * ((self.cosmology.omega_m + self.cosmology.omega_l * (1 + z) ** -3) / 0.29)
            ** -0.5
            * ((1.0 + z) / 2.5) ** 0.5
            * (self.omega_HI(z) / 1e-3)
        )

    def mean(self, z):
        if self.add_mean:
            return self.T_b(z)
        else:
            return np.zeros_like(z)

    def omega_HI(self, z):
        """Neutral hydrogen fraction.

        Parameters
        ----------
        z : array_like
            Redshift to calculate at.

        Returns
        -------
        omega_HI : array_like


        Notes
        -----
        Best fit value from http://arxiv.org/pdf/1304.3712.pdf
        """
        return 6.2e-4

    def x_h(self, z):
        r"""Neutral hydrogen fraction at a given redshift.

        Just returns a constant at the moment. Need to add a more
        sophisticated model.

        Parameters
        ----------
        z : array_like
            Redshift to calculate at.

        Returns
        -------
        x_e : array_like
        """
        return 1e-3

    def prefactor(self, z):
        return self.T_b(z)

    def growth_factor(self, z):
        r"""Approximation for the matter growth factor.

        Uses a Pade approximation.

        Parameters
        ----------
        z : array_like
            Redshift to calculate at.

        Returns
        -------
        growth_factor : array_like

        Notes
        -----
        See _[1].

        .. [1] http://arxiv.org/abs/1012.2671
        """

        x = ((1.0 / self.cosmology.omega_m) - 1.0) / (1.0 + z) ** 3

        num = 1.0 + 1.175 * x + 0.3064 * x ** 2 + 0.005355 * x ** 3
        den = 1.0 + 1.857 * x + 1.021 * x ** 2 + 0.1530 * x ** 3

        d = (1.0 + x) ** 0.5 / (1.0 + z) * num / den

        return d

    def growth_rate(self, z):
        r"""Approximation for the matter growth rate.

        From explicit differentiation of the Pade approximation for
        the growth factor.

        Parameters
        ----------
        z : array_like
            Redshift to calculate at.

        Returns
        -------
        growth_factor : array_like

        Notes
        -----
        See _[1].

        .. [1] http://arxiv.org/abs/1012.2671
        """

        x = ((1.0 / self.cosmology.omega_m) - 1.0) / (1.0 + z) ** 3

        dnum = 3.0 * x * (1.175 + 0.6127 * x + 0.01607 * x ** 2)
        dden = 3.0 * x * (1.857 + 2.042 * x + 0.4590 * x ** 2)

        num = 1.0 + 1.175 * x + 0.3064 * x ** 2 + 0.005355 * x ** 3
        den = 1.0 + 1.857 * x + 1.021 * x ** 2 + 0.1530 * x ** 3

        f = 1.0 + 1.5 * x / (1.0 + x) + dnum / num - dden / den

        return f

    def bias_z(self, z):
        r"""It's unclear what the bias should be. Using 1 for the moment. """

        return np.ones_like(z) * 1.0

    # Override angular_power spectrum to switch to allow using frequency
    def angular_powerspectrum(self, l, nu1, nu2, redshift=False):
        """Calculate the angular powerspectrum.

        Parameters
        ----------
        l : np.ndarray
            Multipoles to calculate at.
        nu1, nu2 : np.ndarray
            Frequencies/redshifts to calculate at.
        redshift : boolean, optional
            If `False` (default) interperet `nu1`, `nu2` as frequencies, 
            otherwise they are redshifts (relative to the 21cm line).

        Returns
        -------
        aps : np.ndarray
        """

        if not redshift:
            z1 = units.nu21 / nu1 - 1.0
            z2 = units.nu21 / nu2 - 1.0
        else:
            z1 = nu1
            z2 = nu2

        return corr.RedshiftCorrelation.angular_powerspectrum(self, l, z1, z2)

    # Override angular_power spectrum to switch to allow using frequency
    def angular_powerspectrum_full(self, l, nu1, nu2, redshift=False):
        """Calculate the angular powerspectrum by explicit integration.

        Parameters
        ----------
        l : np.ndarray
            Multipoles to calculate at.
        nu1, nu2 : np.ndarray
            Frequencies/redshifts to calculate at.
        redshift : boolean, optional
            If `False` (default) interperet `nu1`, `nu2` as frequencies, 
            otherwise they are redshifts (relative to the 21cm line).

        Returns
        -------
        aps : np.ndarray
        """

        if not redshift:
            z1 = units.nu21 / nu1 - 1.0
            z2 = units.nu21 / nu2 - 1.0
        else:
            z1 = nu1
            z2 = nu2

        return corr.RedshiftCorrelation.angular_powerspectrum_full(self, l, z1, z2)

    def mean_nu(self, freq):

        return self.mean(units.nu21 / freq - 1.0)

    def getfield(self):
        r"""Fetch a realisation of the 21cm signal.
        """
        z1 = units.nu21 / self.nu_upper - 1.0
        z2 = units.nu21 / self.nu_lower - 1.0

        cube = self.realisation(
            z1,
            z2,
            self.x_width,
            self.y_width,
            self.nu_num,
            self.x_num,
            self.y_num,
            zspace=False,
        )[::-1, :, :].copy()

        return cube

    def get_kiyo_field(self, refinement=1):
        r"""Fetch a realisation of the 21cm signal (NOTE: in K)
        """
        z1 = units.nu21 / self.nu_upper - 1.0
        z2 = units.nu21 / self.nu_lower - 1.0

        cube = self.realisation(
            z1,
            z2,
            self.x_width,
            self.y_width,
            self.nu_num,
            self.x_num,
            self.y_num,
            refinement=refinement,
            zspace=False,
        )

        return cube

    def get_pwrspec(self, k_vec):
        r"""Fetch the power spectrum of the signal
        The effective redshift is found by averaging over 256 redshifts...
        """
        z1 = units.nu21 / self.nu_upper - 1.0
        z2 = units.nu21 / self.nu_lower - 1.0

        return self.powerspectrum_1D(k_vec, z1, z2, 256)

    def get_kiyo_field_physical(
        self, refinement=1, density_only=False, no_mean=False, no_evolution=False
    ):
        r"""Fetch a realisation of the 21cm signal (NOTE: in K)
        """
        z1 = units.nu21 / self.nu_upper - 1.0
        z2 = units.nu21 / self.nu_lower - 1.0

        (cube, rsf, d) = self.realisation(
            z1,
            z2,
            self.x_width,
            self.y_width,
            self.nu_num,
            self.x_num,
            self.y_num,
            refinement=refinement,
            zspace=False,
            report_physical=True,
            density_only=density_only,
            no_mean=no_mean,
            no_evolution=no_evolution,
        )

        return (cube, rsf, d)


# TODO: this was moved from elsewhere and needs to be tested again
def theory_power_spectrum(
    redshift_filekey, bin_centers, unitless=True, fileout="theory.dat"
):
    r"""simple caller to output a power spectrum"""
    zfilename = datapath_db.fetch(redshift_filekey, intend_read=True, pick="1")

    zspace_cube = algebra.make_vect(algebra.load(zfilename))
    simobj = corr21cm.Corr21cm.like_kiyo_map(zspace_cube)
    pwrspec_input = simobj.get_pwrspec(bin_center)
    if unitless:
        pwrspec_input *= bin_center ** 3.0 / 2.0 / math.pi / math.pi

    outfile = open(fileout, "w")
    for specdata in zip(bin_left, bin_center, bin_right, pwrspec_input):
        outfile.write(("%10.15g " * 4 + "\n") % specdata)

    outfile.close()


class EoR21cm(Corr21cm):
    def T_b(self, z):

        r"""Mean 21cm brightness temperature at a given redshift.
        
        According to Eq.(4) of M. G. Santos, L. Ferramacho and M. B. Silva, 2009, Fast Large Volume Simulations of the Epoch of Reionization.

        Temperature is in K.

        Parameters
        ----------
        z : array_like
            Redshift to calculate at.

        Returns
        -------
        T_b : array_like
        """

<<<<<<< HEAD
        return (23e-3 * (self.cosmology.omega_b * (self.cosmology.H0 / 100.0)**2 / 0.02) * (0.15 / (self.cosmology.omega_m * (self.cosmology.H0 / 100.0)**2) * ((1.0 + z)/10))**0.5 * ((self.cosmology.H0 / 100.0) / 0.7)**-1)

=======
        return (
            23e-3
            * (self.cosmology.omega_b * (self.cosmology.H0 / 100.0) ** 2 / 0.02)
            * (
                (0.15 / self.cosmology.omega_m * (self.cosmology.H0 / 100.0) ** 2)
                * ((1.0 + z) / 10)
            )
            ** 0.5
            * ((self.cosmology.H0 / 100.0) / 0.7) ** -1
        )
>>>>>>> e3da1618

    def omega_HI(self, z):
        return 5e-3

    def x_h(self, z):
        r"""Neutral hydrogen fraction at a given redshift.

        Just returns a constant at the moment. Need to add a more
        sophisticated model.

        Parameters
        ----------
        z : array_like
            Redshift to calculate at.

        Returns
        -------
        x_e : array_like
        """
        return 0.25

    def bias_z(self, z):
        r"""Changing the bias from 1 to 3, based on EoR bias estimates in Santos 2004 (arXiv: 0408515)"""

        return np.ones_like(z) * 3.0<|MERGE_RESOLUTION|>--- conflicted
+++ resolved
@@ -356,22 +356,8 @@
         -------
         T_b : array_like
         """
-
-<<<<<<< HEAD
         return (23e-3 * (self.cosmology.omega_b * (self.cosmology.H0 / 100.0)**2 / 0.02) * (0.15 / (self.cosmology.omega_m * (self.cosmology.H0 / 100.0)**2) * ((1.0 + z)/10))**0.5 * ((self.cosmology.H0 / 100.0) / 0.7)**-1)
 
-=======
-        return (
-            23e-3
-            * (self.cosmology.omega_b * (self.cosmology.H0 / 100.0) ** 2 / 0.02)
-            * (
-                (0.15 / self.cosmology.omega_m * (self.cosmology.H0 / 100.0) ** 2)
-                * ((1.0 + z) / 10)
-            )
-            ** 0.5
-            * ((self.cosmology.H0 / 100.0) / 0.7) ** -1
-        )
->>>>>>> e3da1618
 
     def omega_HI(self, z):
         return 5e-3
