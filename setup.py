# === Start Python 2/3 compatibility
from __future__ import (absolute_import, division,
                        print_function, unicode_literals)
from future.builtins import *  # noqa  pylint: disable=W0401, W0614
from future.builtins.disabled import *  # noqa  pylint: disable=W0401, W0614
# === End Python 2/3 compatibility

import os
import warnings

from setuptools import setup, Extension, find_packages
from distutils import sysconfig

import re

import numpy as np

import cora


# TODO: Python 3 - can remove when moved entirely
def to_native(s):
    """Recursively transform strings in structure to native type.
    """
    from future.utils import text_type, PY2

    # Transform compound types
    if isinstance(s, dict):
        return {to_native(k): to_native(v) for k, v in s.items()}
    if isinstance(s, list):
        return [to_native(v) for v in s]
    if isinstance(s, tuple):
        return tuple(to_native(v) for v in s)

    # Transform strings
    try:
        if PY2 and isinstance(s, text_type):  # PY2
            return s.encode('ascii')
    except NameError:
        pass

    return s


# Decide whether to use OpenMP or not
if (('CORA_NO_OPENMP' in os.environ) or
    (re.search('gcc', sysconfig.get_config_var('CC')) is None)):
    print("Not using OpenMP")
    args = []
else:
    args = ['-fopenmp']


# Cython extensions
try:
    from Cython.Distutils import build_ext
    HAVE_CYTHON = True
except ImportError as e:
    warnings.warn("Cython not installed.")
    from distutils.command import build_ext
    HAVE_CYTHON = False


def cython_file(filename):
    filename = filename + ('.pyx' if HAVE_CYTHON else '.c')
    return to_native(filename)



# Cubic spline extension
#args = to_native(args)  # TODO: Python 3
cs_ext = Extension(to_native('cora.util.cubicspline'), [ cython_file('cora/util/cubicspline') ],
                   include_dirs=[ np.get_include() ],
                   extra_compile_args=args,
                   extra_link_args=args)

# Bi-linear map extension
bm_ext = Extension(to_native('cora.util.bilinearmap'), [cython_file('cora/util/bilinearmap')],
                   include_dirs=[np.get_include()],
                   extra_compile_args=args,
                   extra_link_args=args)

<<<<<<< HEAD
# Particle mesh extension
pm_ext = Extension('cora.util.pmesh', [cython_file('cora/util/pmesh')],
                   include_dirs=[np.get_include()],
                   extra_compile_args=args,
                   extra_link_args=args)
=======
# Load the requirements list
with open('requirements.txt', 'r') as fh:
    requires = fh.read().split()

# Load the description
with open('README.rst', 'r') as fh:
    long_description = fh.read()

>>>>>>> e8d16661

setup(
    name='cora',
    version=cora.__version__,

    packages=find_packages(),
<<<<<<< HEAD
    ext_modules=[cs_ext, bm_ext, pm_ext],
    install_requires=['numpy>=1.7', 'scipy>=0.10', 'healpy>=1.8', 'h5py', 'click'],
=======
    ext_modules=[cs_ext, bm_ext],
    install_requires=requires,
>>>>>>> e8d16661
    extras_require={
        'sphfunc': ["pygsl"]
    },
    package_data=to_native({
        'cora.signal': ['data/ps_z1.5.dat', 'data/corr_z1.5.dat'],
        'cora.foreground': ['data/skydata.npz', 'data/combinedps.dat']
    }),
    entry_points="""
        [console_scripts]
        cora-makesky=cora.scripts.makesky:cli
    """,

    # metadata for upload to PyPI
    author="J. Richard Shaw",
    author_email="richard@phas.ubc.ca",
    description="Simulation and modelling of low frequency radio skies.",
    long_description=long_description,
    license="MIT",
    url="http://github.com/jrs65/cora",

    cmdclass={'build_ext': build_ext}
)<|MERGE_RESOLUTION|>--- conflicted
+++ resolved
@@ -80,13 +80,12 @@
                    extra_compile_args=args,
                    extra_link_args=args)
 
-<<<<<<< HEAD
 # Particle mesh extension
 pm_ext = Extension('cora.util.pmesh', [cython_file('cora/util/pmesh')],
                    include_dirs=[np.get_include()],
                    extra_compile_args=args,
                    extra_link_args=args)
-=======
+
 # Load the requirements list
 with open('requirements.txt', 'r') as fh:
     requires = fh.read().split()
@@ -95,20 +94,14 @@
 with open('README.rst', 'r') as fh:
     long_description = fh.read()
 
->>>>>>> e8d16661
 
 setup(
     name='cora',
     version=cora.__version__,
 
     packages=find_packages(),
-<<<<<<< HEAD
     ext_modules=[cs_ext, bm_ext, pm_ext],
-    install_requires=['numpy>=1.7', 'scipy>=0.10', 'healpy>=1.8', 'h5py', 'click'],
-=======
-    ext_modules=[cs_ext, bm_ext],
     install_requires=requires,
->>>>>>> e8d16661
     extras_require={
         'sphfunc': ["pygsl"]
     },
