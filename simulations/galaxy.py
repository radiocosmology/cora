from os.path import join, dirname, exists

import numpy as np
import h5py
import healpy

from cosmoutils import hputil, nputil
import foregroundsck
import maps
import skysim


_datadir = join(dirname(__file__), "data")


class FullSkySynchrotron(foregroundsck.Synchrotron):
    """Match up Synchrotron amplitudes to those found in La Porta et al. 2008,
    for galactic latitudes abs(b) > 5 degrees"""
    A = 6.6e-3
    beta = 2.8
    nu_0 = 408.0
    l_0 = 100.0


class FullSkyPolarisedSynchrotron(foregroundsck.Synchrotron):

    """Polarised Synchrotron amplitudes. Use same spectral shape,
    but with polarisation fraction=0.5, and a reduced correlation
    length (zeta=0.64), estimated from Faraday rotation=2pi, with RM=16.7 from
    http://adsabs.harvard.edu/abs/2009ApJ...702.1230T"""

    A = 1.65e-3
    beta = 2.8
    nu_0 = 408.0
    l_0 = 100.0
    zeta = 0.64


def map_variance(input_map, nside):

    inp_nside = healpy.get_nside(input_map)

    # Convert to NESTED and then take advantage of this to group into lower
    # resolution pixels
    map_nest = healpy.reorder(input_map, r2n=True)
    map_nest = map_nest.reshape(-1, (inp_nside / nside)**2)

    # Calculate the variance in each low resolution pixel
    var_map = map_nest.var(axis=1)

    # Convert back to RING and return
    return healpy.reorder(var_map, n2r=True)





class ConstrainedGalaxy(maps.Sky3d):


    def __init__(self):

        self._load_data()

        vm = map_variance(healpy.smoothing(self._haslam, sigma=np.radians(0.5)), 16)
        self._amp_map = healpy.smoothing(healpy.ud_grade(vm**0.5, 512), sigma=np.radians(2.0))


    def _load_data(self):
        print "Loading data for galaxy simulation."

        _haslam_file = join(_datadir, "haslam.fits")
        _sp_ind_file = join(_datadir, "spectral.hdf5")
        
        if not exists(_haslam_file):
            print "Needed data files missing! Try and fetch the Haslam map from LAMBDA [y/n]?"
            
            choice = raw_input().lower()
            if choice == 'y':
                import urllib
                _haslam_url = 'http://lambda.gsfc.nasa.gov/data/foregrounds/haslam/lambda_haslam408_dsds.fits'
                
                print "Downloading %s ...." % _haslam_url
                urllib.urlretrieve(_haslam_url, _haslam_file)
                print "Done."

            elif choice == 'n':
                raise Exception("No Haslam map found. Can not continue.")
            else:
                print "Please respond with 'y' or 'n'."
        
        self._haslam = healpy.read_map(join(_datadir, "haslam.fits"))
        self._sp_ind = h5py.File(_sp_ind_file, 'r')['spectral_index'][:]

        # Upgrade the map resolution to the same as the Healpix map (nside=512).
<<<<<<< HEAD
        self._sp_ind = healpy.smoothing(healpy.ud_grade(self._sp_ind, 512), sigma=np.radians(1.0))
=======
        self._sp_ind = healpy.smoothing(healpy.ud_grade(self._sp_ind, 512),  sigma=np.radians(1.0))
>>>>>>> 08a8341b


    def getsky(self, debug=False, celestial=True):

        # Read in data files.
        haslam = healpy.smoothing(healpy.ud_grade(self._haslam, self.nside), fwhm=np.radians(3.0)) #hputil.coord_g2c()
        
        beam = 1.0
        syn = FullSkySynchrotron()

        lmax = 3*self.nside - 1

        efreq = np.concatenate((np.array([408.0, 1420.0]), self.nu_pixels))

        cla = skysim.clarray(syn.angular_powerspectrum, lmax, efreq)

        fg = skysim.mkfullsky(cla, self.nside)

        sub408 = healpy.smoothing(fg[0], fwhm=np.radians(3.0))
        sub1420 = healpy.smoothing(fg[1], fwhm=np.radians(5.8))
    
        fgs = skysim.mkconstrained(cla, [(0, sub408), (1, sub1420)], self.nside)

        sc = healpy.ud_grade(self._sp_ind, self.nside)
        am = healpy.ud_grade(self._amp_map, self.nside)
<<<<<<< HEAD
        mv = healpy.smoothing(map_variance(healpy.smoothing(fg[0], sigma=np.radians(0.5)), 16)**0.5, sigma=np.radians(1.0)).mean()
=======
        mv = healpy.smoothing(map_variance(healpy.smoothing(fg[0], sigma=np.radians(0.5)), 16)**0.5, degree=True, sigma=1.0).mean()
>>>>>>> 08a8341b

        fgt = (am / mv) * (fg - fgs)

        fg2 = (haslam[np.newaxis, :] * ((efreq / 408.0)[:, np.newaxis]**sc) + fgt)[2:]

        if celestial:
            for i in range(fg2.shape[0]):
                fg2[i] = hputil.coord_g2c(fg2[i])
    
        if debug:
            return fg2, fg, fgs, fgt

        return fg2<|MERGE_RESOLUTION|>--- conflicted
+++ resolved
@@ -93,11 +93,8 @@
         self._sp_ind = h5py.File(_sp_ind_file, 'r')['spectral_index'][:]
 
         # Upgrade the map resolution to the same as the Healpix map (nside=512).
-<<<<<<< HEAD
+
         self._sp_ind = healpy.smoothing(healpy.ud_grade(self._sp_ind, 512), sigma=np.radians(1.0))
-=======
-        self._sp_ind = healpy.smoothing(healpy.ud_grade(self._sp_ind, 512),  sigma=np.radians(1.0))
->>>>>>> 08a8341b
 
 
     def getsky(self, debug=False, celestial=True):
@@ -123,11 +120,8 @@
 
         sc = healpy.ud_grade(self._sp_ind, self.nside)
         am = healpy.ud_grade(self._amp_map, self.nside)
-<<<<<<< HEAD
+
         mv = healpy.smoothing(map_variance(healpy.smoothing(fg[0], sigma=np.radians(0.5)), 16)**0.5, sigma=np.radians(1.0)).mean()
-=======
-        mv = healpy.smoothing(map_variance(healpy.smoothing(fg[0], sigma=np.radians(0.5)), 16)**0.5, degree=True, sigma=1.0).mean()
->>>>>>> 08a8341b
 
         fgt = (am / mv) * (fg - fgs)
 
